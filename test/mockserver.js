<<<<<<< HEAD
var express = require('express'),
    path = require("path");
=======
var express = require('express');
>>>>>>> 9b52a18d
var app = express();

app.get('/timeout', function(req, res){
  setTimeout(function() {
    res.send('<html><body>ok</body></html>');
  },req.param("timeout") || 0);
});

app.get('/status/:status', function(req, res){
  res.send("HTTP "+req.params.status,parseInt(req.params.status,10));
});

app.get('/empty', function(req, res){
  res.send("",204);
});

app.get('/echo_useragent', function(req, res){
  res.send("Your user agent: "+req.headers["user-agent"]);
});

app.get('/close/end', function(req, res){
  res.socket.end();
  res.end();
});

app.get('/close/destroy', function(req, res){
  res.socket.destroy();
  res.end();
});

//100k page
var bigpage = new Array(100).join(new Array(100).join("1234567890"));
app.get('/bigpage', function(req, res){
  res.send("<html><body>"+bigpage+"</body></html>");
});

<<<<<<< HEAD
app.get('/malformed', function(req, res){
    res.send("<html><body>it's a trap !</body></html><script></script>");
});


app.use('/mockfiles/gzipped', express.compress({"threshold" : 0}));

app.use('/mockfiles', express.static(__dirname + '/mockfiles'));
=======

app.use(express.static(__dirname, '/mockfiles'));
>>>>>>> 9b52a18d

exports.app = app;

if (require.main === module) {
  app.listen(8080);
}<|MERGE_RESOLUTION|>--- conflicted
+++ resolved
@@ -1,9 +1,4 @@
-<<<<<<< HEAD
-var express = require('express'),
-    path = require("path");
-=======
 var express = require('express');
->>>>>>> 9b52a18d
 var app = express();
 
 app.get('/timeout', function(req, res){
@@ -40,19 +35,8 @@
   res.send("<html><body>"+bigpage+"</body></html>");
 });
 
-<<<<<<< HEAD
-app.get('/malformed', function(req, res){
-    res.send("<html><body>it's a trap !</body></html><script></script>");
-});
-
-
-app.use('/mockfiles/gzipped', express.compress({"threshold" : 0}));
-
-app.use('/mockfiles', express.static(__dirname + '/mockfiles'));
-=======
 
 app.use(express.static(__dirname, '/mockfiles'));
->>>>>>> 9b52a18d
 
 exports.app = app;
 
