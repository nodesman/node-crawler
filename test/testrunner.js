#!/usr/bin/env node

var testrunner = require('qunit'),

path = require('path').normalize( __dirname + '/..');

testrunner.setup({

});

<<<<<<< HEAD
var mockserver = require("./mockserver").app.listen(30045);
=======
var mockserver = require('./mockserver').app.listen(30045);
>>>>>>> 9b52a18d

testrunner.run([
        {
            code: path + '/lib/crawler.js',
            tests: [
                path + '/test/units/simple.js',
                path + '/test/units/links.js',
                path + '/test/units/forceutf8.js',
                path + '/test/units/errors.js',
                path + '/test/units/leaks.js'
            ]
        }
],function(err, report) {
  console.log('Stopping mockserver...');
  mockserver.close();
  process.exit((err || report.failed !== 0) ? 1 : 0);
});<|MERGE_RESOLUTION|>--- conflicted
+++ resolved
@@ -8,11 +8,7 @@
 
 });
 
-<<<<<<< HEAD
-var mockserver = require("./mockserver").app.listen(30045);
-=======
 var mockserver = require('./mockserver').app.listen(30045);
->>>>>>> 9b52a18d
 
 testrunner.run([
         {
