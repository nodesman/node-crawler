--- conflicted
+++ resolved
@@ -32,22 +32,15 @@
         }
     ,
     "dependencies": {
-<<<<<<< HEAD
        "request": ">= 1.9.8",
        "jsdom": ">= 0.2.0",
        "generic-pool": ">= 1.0.6",
        "qunit": ">= 0.0.7",
        "htmlparser": ">= 1.7.3"
-=======
-       "request": ">= 0.9.5",
-       "generic-pool": ">= 1.0.4",
-       "jsdom": "0.1.20",
-       "htmlparser": ">= 1.6.2",
        "jquery": ">= 1.5.1"
     },
     "devDependencies": {
        "qunit": ">= 0.0.7"
->>>>>>> 736f735d
     },
     "os": [
         "linux",
