{
<<<<<<< HEAD
    "name": "crawler",
    "version": "0.2.5",
    "description": "Crawler is a web spider written with Nodejs. It gives you the full power of jQuery on the server to parse a big number of pages as they are downloaded, asynchronously. Scraping should be simple and fun!",
    "keywords": [
        "dom",
        "javascript",
        "crawling",
        "spider",
        "scraper",
        "scraping",
        "jquery",
        "crawler"
    ],
    "maintainers": [
        {
            "name": "Sylvain Zimmer",
            "email": "sylvain@sylvainzimmer.com",
            "url": "http://sylvinus.org/"
        }
    ],
    "bugs": {
        "mail": "sylvain@sylvainzimmer.com",
        "url": "http://github.com/sylvinus/node-crawler/issues"
    },
    "licenses": [
        {
            "type": "MIT",
            "url": "http://github.com/sylvinus/node-crawler/blob/master/LICENSE.txt"
        }
    ],
    "repository":
        {
            "type": "git",
            "url": "https://github.com/sylvinus/node-crawler.git"
        }
    ,
    "dependencies": {
       "htmlparser": "1.7.x",
       "request": "2.33.x",
       "jsdom": "0.8.x",
       "generic-pool": "2.0.x",
       "underscore": "1.5.x",
       "jschardet": "1.0.2",
       "iconv-lite": "0.2.x"
    },
    "optionalDependencies":{
        "iconv": "2.0.x"
    },
    "devDependencies": {
       "qunit": "0.5.x",
       "express": "3.4.x",
       "memwatch": "0.2.2"
    },
    "scripts": {
        "test": "node test/testrunner.js"
    },
    "engines": [
        "node >=0.8.x"
    ],
    "directories": {
        "lib": "lib"
    },
    "main": "./lib/crawler"
=======
  "name": "crawler",
  "version": "0.2.5",
  "description": "Crawler is a web spider written with Nodejs. It gives you the full power of jQuery on the server to parse a big number of pages as they are downloaded, asynchronously. Scraping should be simple and fun!",
  "keywords": [
    "dom",
    "javascript",
    "crawling",
    "spider",
    "scraper",
    "scraping",
    "jquery"
  ],
  "maintainers": [
    {
      "name": "Sylvain Zimmer",
      "email": "sylvain@sylvainzimmer.com",
      "url": "http://sylvinus.org/"
    },
    {
      "name": "Paul Valla",
      "email": "paul.valla+nodecrawler@gmail.com",
      "url": "http://www.pol.ninja/"
    }
  ],
  "bugs": {
    "mail": "sylvain@sylvainzimmer.com",
    "url": "http://github.com/sylvinus/node-crawler/issues"
  },
  "licenses": [
    {
      "type": "MIT",
      "url": "http://github.com/sylvinus/node-crawler/blob/master/LICENSE.txt"
    }
  ],
  "repository": {
    "type": "git",
    "url": "https://github.com/sylvinus/node-crawler.git"
  },
  "dependencies": {
    "htmlparser": "^1.7.7",
    "request": "^2.34.0",
    "jsdom": "^0.10.5",
    "generic-pool": "^2.0.4",
    "underscore": "^1.6.0",
    "jschardet": "^1.1.0",
    "iconv-lite": "^0.4.0-pre3",
    "qunit": "^0.6.3",
    "iconv": "^2.1.0",
    "compression": "^1.0.2"
  },
  "optionalDependencies": {
    "iconv": "*"
  },
  "devDependencies": {
    "qunit": "^0.6.4",
    "express": "^4.2.0",
    "memwatch": "^0.2.2"
  },
  "scripts": {
    "test": "node test/testrunner.js"
  },
  "engines": [
    "node >=0.8.x"
  ],
  "directories": {
    "lib": "lib"
  },
  "main": "./lib/crawler"
>>>>>>> 9b52a18d
}<|MERGE_RESOLUTION|>--- conflicted
+++ resolved
@@ -1,69 +1,4 @@
 {
-<<<<<<< HEAD
-    "name": "crawler",
-    "version": "0.2.5",
-    "description": "Crawler is a web spider written with Nodejs. It gives you the full power of jQuery on the server to parse a big number of pages as they are downloaded, asynchronously. Scraping should be simple and fun!",
-    "keywords": [
-        "dom",
-        "javascript",
-        "crawling",
-        "spider",
-        "scraper",
-        "scraping",
-        "jquery",
-        "crawler"
-    ],
-    "maintainers": [
-        {
-            "name": "Sylvain Zimmer",
-            "email": "sylvain@sylvainzimmer.com",
-            "url": "http://sylvinus.org/"
-        }
-    ],
-    "bugs": {
-        "mail": "sylvain@sylvainzimmer.com",
-        "url": "http://github.com/sylvinus/node-crawler/issues"
-    },
-    "licenses": [
-        {
-            "type": "MIT",
-            "url": "http://github.com/sylvinus/node-crawler/blob/master/LICENSE.txt"
-        }
-    ],
-    "repository":
-        {
-            "type": "git",
-            "url": "https://github.com/sylvinus/node-crawler.git"
-        }
-    ,
-    "dependencies": {
-       "htmlparser": "1.7.x",
-       "request": "2.33.x",
-       "jsdom": "0.8.x",
-       "generic-pool": "2.0.x",
-       "underscore": "1.5.x",
-       "jschardet": "1.0.2",
-       "iconv-lite": "0.2.x"
-    },
-    "optionalDependencies":{
-        "iconv": "2.0.x"
-    },
-    "devDependencies": {
-       "qunit": "0.5.x",
-       "express": "3.4.x",
-       "memwatch": "0.2.2"
-    },
-    "scripts": {
-        "test": "node test/testrunner.js"
-    },
-    "engines": [
-        "node >=0.8.x"
-    ],
-    "directories": {
-        "lib": "lib"
-    },
-    "main": "./lib/crawler"
-=======
   "name": "crawler",
   "version": "0.2.5",
   "description": "Crawler is a web spider written with Nodejs. It gives you the full power of jQuery on the server to parse a big number of pages as they are downloaded, asynchronously. Scraping should be simple and fun!",
@@ -132,5 +67,4 @@
     "lib": "lib"
   },
   "main": "./lib/crawler"
->>>>>>> 9b52a18d
 }