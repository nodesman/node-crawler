--- conflicted
+++ resolved
@@ -154,13 +154,12 @@
                 zlib.gunzip(response.body, function (error, body) {
                     if (error) return self.onContent(error, opts);
 
-<<<<<<< HEAD
-                    response.body = body.toString(req.encoding);
-
-=======
-                    response.body = body;
-                    
->>>>>>> c6b272bc
+                    if (!opts.forceUTF8) {
+                        response.body = body.toString(req.encoding);
+                    } else {
+                        response.body = body;
+                    }
+
                     self.onContent(error,opts,response,false);
                 });
             } else {
@@ -265,22 +264,36 @@
                         "src":src,
                         "done":function(errors,window) {
 
-                          if (errors) {
-                            toQueue.callback(errors);
-                          } else {
-                            response.window = window;
-                            toQueue.callback(null,response,window.jQuery);
+                          var callbackError = false;
+
+                          try {
+
+                              if (errors) {
+                                toQueue.callback(errors);
+                              } else {
+                                response.window = window;
+                                toQueue.callback(null,response,window.jQuery);
+                              }
+
+                          } catch (e) {
+                            callbackError = e;
                           }
 
                           // Free jsdom memory
                           if (toQueue.autoWindowClose) {
                             try {
                               window.close();
-                            } catch (err) {}
+                              window = null;
+                            } catch (err) {
+                              console.log("Couldn't window.close : "+err);
+                            }
                             response.body = null;
+                            response = null;
                           }
 
                           release(toQueue);
+
+                          if (callbackError) throw callbackError;
                         }
                     });
                 };
