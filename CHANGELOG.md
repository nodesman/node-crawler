node-webcrawler ChangeLog
-------------------------

1.0.0
 * upgrade jsdom up to 9.6.x
 * remove 0.10 and 0.12 support [#170](https://github.com/bda-research/node-crawler/issues/170)
 * control dependencies version using ^ and ~ [#169](https://github.com/bda-research/node-crawler/issues/169)
 * remove node-pool
 * notify bottleneck until a task is completed
 * replace bottleneck by bottleneckp, which has priority
 * change default log function
 * use event listener on `request` and `drain` instead of global function [#144](https://github.com/bda-research/node-crawler/issues/144)
 * default set forceUTF8 to true
 * detect `ESOCKETTIMEDOUT` instead of `ETIMEDOUT` when timeout in test
 
0.7.5
 * delete entity in options before copy, and assgin after, `jar` is one of the typical properties which is an `Entity` wich functions [#177](https://github.com/bda-research/node-crawler/issues/177)
 * upgrade `request` to version 2.74.0

0.7.4
 * change `debug` option to instance level instead of `options`
 * update README.md to detail error handling
 * call `onDrain` with scope of `this`
 * upgrade `seenreq` version to 0.1.7

0.7.0
 * cancel recursion in queue
 * upgrade `request` version to v2.67.0

0.6.9
 * use `bottleneckConcurrent` instead of `maxConnections`, default `10000`
 * add debug info

0.6.5
 * fix a deep and big bug when initializing Pool, that may lead to sequence execution. [#2](https://github.com/bda-research/node-webcrawler/issues/2)
 * print log of Pool status

0.6.3 version changelog:
 * you could also get `result.options` from callback even when some errors ouccurred [#127](https://github.com/bda-research/node-crawler/issues/127) [#86](https://github.com/bda-research/node-crawler/issues/86)
 * add test for `bottleneck`

0.6.0 version changelog:
 * add `bottleneck` to implement rate limit, one can set limit for each connection at same time.
 
0.5.2 version changelog:
 * you can manually terminate all the resources in your pool, when `onDrain` called, before their timeouts have been reached
 * add a read-only property `queueSize` to crawler [#148](https://github.com/bda-research/node-crawler/issues/148) [#76](https://github.com/bda-research/node-crawler/issues/76) [#107](https://github.com/bda-research/node-crawler/issues/107)
 
0.5.1 version changelog:
 * remove cache feature, it's useless
 * add `localAddress`, `time`, `tunnel`, `proxyHeaderWhiteList`, `proxyHeaderExclusiveList` properties to pass to `request` [#155](https://github.com/bda-research/node-crawler/issues/155)

<<<<<<< HEAD
0.5.0 version changelog:
 * parse charset from `content-type` in http headers or meta tag in html, then convert
 * big5 charset is avaliable as the `iconv-lite` has already supported it 
 * default enable gzip in request header
 * remove unzip code in crawler since `request` will do this
 * body will return as a Buffer if encoding is null which is an option in `request`
 * remove cache and skip duplicate `request` for `GET`, `POST`(only for type `urlencode`), `HEAD`
 * add log feature, you can use `winston` to set `logger:winston`, or crawler will output to console
 * rotate user-agent in case some sites ban your requests
 
=======
1.0.0
 * upgrade jsdom up to 9.6.x
 * remove 0.10 and 0.12 support [#170](https://github.com/bda-research/node-crawler/issues/170)
 * control dependencies version using ^ [#169](https://github.com/bda-research/node-crawler/issues/169)
 * replace bottleneck by bottleneckp, which has priority
>>>>>>> 4c0e6b3e
<|MERGE_RESOLUTION|>--- conflicted
+++ resolved
@@ -35,23 +35,22 @@
  * fix a deep and big bug when initializing Pool, that may lead to sequence execution. [#2](https://github.com/bda-research/node-webcrawler/issues/2)
  * print log of Pool status
 
-0.6.3 version changelog:
+0.6.3
  * you could also get `result.options` from callback even when some errors ouccurred [#127](https://github.com/bda-research/node-crawler/issues/127) [#86](https://github.com/bda-research/node-crawler/issues/86)
  * add test for `bottleneck`
 
-0.6.0 version changelog:
+0.6.0
  * add `bottleneck` to implement rate limit, one can set limit for each connection at same time.
  
-0.5.2 version changelog:
+0.5.2
  * you can manually terminate all the resources in your pool, when `onDrain` called, before their timeouts have been reached
  * add a read-only property `queueSize` to crawler [#148](https://github.com/bda-research/node-crawler/issues/148) [#76](https://github.com/bda-research/node-crawler/issues/76) [#107](https://github.com/bda-research/node-crawler/issues/107)
  
-0.5.1 version changelog:
+0.5.1
  * remove cache feature, it's useless
  * add `localAddress`, `time`, `tunnel`, `proxyHeaderWhiteList`, `proxyHeaderExclusiveList` properties to pass to `request` [#155](https://github.com/bda-research/node-crawler/issues/155)
 
-<<<<<<< HEAD
-0.5.0 version changelog:
+0.5.0
  * parse charset from `content-type` in http headers or meta tag in html, then convert
  * big5 charset is avaliable as the `iconv-lite` has already supported it 
  * default enable gzip in request header
@@ -60,11 +59,4 @@
  * remove cache and skip duplicate `request` for `GET`, `POST`(only for type `urlencode`), `HEAD`
  * add log feature, you can use `winston` to set `logger:winston`, or crawler will output to console
  * rotate user-agent in case some sites ban your requests
- 
-=======
-1.0.0
- * upgrade jsdom up to 9.6.x
- * remove 0.10 and 0.12 support [#170](https://github.com/bda-research/node-crawler/issues/170)
- * control dependencies version using ^ [#169](https://github.com/bda-research/node-crawler/issues/169)
- * replace bottleneck by bottleneckp, which has priority
->>>>>>> 4c0e6b3e
+ 